import aerosandbox.numpy as np

def solar_flux_outside_atmosphere_normal(day_of_year):
    """
    Normal solar flux at the top of the atmosphere (variation due to orbital eccentricity)
    :param day_of_year: Julian day (1 == Jan. 1, 365 == Dec. 31)
    :return: Solar flux [W/m^2]
    """
    # Space effects
    # # Source: https://www.itacanet.org/the-sun-as-a-source-of-energy/part-2-solar-energy-reaching-the-earths-surface/#2.1.-The-Solar-Constant
    # solar_flux_outside_atmosphere_normal = 1367 * (1 + 0.034 * cas.cos(2 * cas.pi * (day_of_year / 365.25)))  # W/m^2; variation due to orbital eccentricity
    # Source: https://www.pveducation.org/pvcdrom/properties-of-sunlight/solar-radiation-outside-the-earths-atmosphere
    return 1366 * (
            1 + 0.033 * np.cosd(360 * (day_of_year - 2) / 365))  # W/m^2; variation due to orbital eccentricity


def declination_angle(day_of_year):
    """
    Declination angle, in degrees, as a func. of day of year. (Seasonality)
    :param day_of_year: Julian day (1 == Jan. 1, 365 == Dec. 31)
    :return: Declination angle [deg]
    """
    # Declination (seasonality)
    # Source: https://www.pveducation.org/pvcdrom/properties-of-sunlight/declination-angle
    return -23.45 * np.cosd(360 / 365 * (day_of_year + 10))  # in degrees


def solar_elevation_angle(latitude, day_of_year, time):
    """
    Elevation angle of the sun [degrees] for a local observer.
    :param latitude: Latitude [degrees]
    :param day_of_year: Julian day (1 == Jan. 1, 365 == Dec. 31)
    :param time: Time after local solar noon [seconds]
    :return: Solar elevation angle [degrees] (angle between horizon and sun). Returns 0 if the sun is below the horizon.
    """

    # Solar elevation angle (including seasonality, latitude, and time of day)
    # Source: https://www.pveducation.org/pvcdrom/properties-of-sunlight/elevation-angle
    declination = declination_angle(day_of_year)

    solar_elevation_angle = np.arcsind(
        np.sind(declination) * np.sind(latitude) +
<<<<<<< HEAD
        np.cosd(declination) * np.cosd(latitude) * np.cos(np.radians(time / 86400 * 360))
=======
        np.cosd(declination) * np.cosd(latitude) * np.cosd(time / 86400 * 360)
>>>>>>> 009d9ca3
    )  # in degrees
    solar_elevation_angle = np.fmax(solar_elevation_angle, 0)
    return solar_elevation_angle


def incidence_angle_function(latitude, day_of_year, time, scattering=True):
    """
    What is the fraction of insolation that a horizontal surface will receive as a function of sun position in the sky?
    :param latitude: Latitude [degrees]
    :param day_of_year: Julian day (1 == Jan. 1, 365 == Dec. 31)
    :param time: Time since (local) solar noon [seconds]
    :param scattering: Boolean: include scattering effects at very low angles?
    """
    # Old description:
    # To first-order, this is true. In class, Kevin Uleck claimed that you have higher-than-cosine losses at extreme angles,
    # since you get reflection losses. However, an experiment by Sharma appears to not reproduce this finding, showing only a
    # 0.4-percentage-point drop in cell efficiency from 0 to 60 degrees. So, for now, we'll just say it's a cosine loss.
    # Sharma: https://www.ncbi.nlm.nih.gov/pmc/articles/PMC6611928/

    elevation_angle = solar_elevation_angle(latitude, day_of_year, time)
    theta = 90 - elevation_angle  # Angle between panel normal and the sun, in degrees

    cosine_factor = np.cosd(theta)

    if not scattering:
        return cosine_factor
    else:
        return cosine_factor * scattering_factor(elevation_angle)


def scattering_factor(elevation_angle):
    """
    Calculates a scattering factor (a factor that gives losses due to atmospheric scattering at low elevation angles).
    Source: AeroSandbox/studies/SolarPanelScattering
    :param elevation_angle: Angle between the horizon and the sun [degrees]
    :return: Fraction of the light that is not lost to scattering.
    """
    elevation_angle = np.clip(elevation_angle, 0, 90)
    theta = 90 - elevation_angle  # Angle between panel normal and the sun, in degrees

    # # Model 1
    # c = (
    #     0.27891510500505767300438719757949,
    #     -0.015994330894744987481281839336589,
    #     -19.707332432605799255043166340329,
    #     -0.66260979582573353852126274432521
    # )
    # scattering_factor = c[0] + c[3] * theta_rad + cas.exp(
    #     c[1] * (
    #             cas.tan(theta_rad) + c[2] * theta_rad
    #     )
    # )

    # Model 2
    c = (
        -0.04636,
        -0.3171
    )
    scattering_factor = np.exp(
        c[0] * (
                np.tand(theta * 0.999) + c[1] * np.radians(theta)
        )
    )

    # # Model 3
    # p1 = -21.74
    # p2 = 282.6
    # p3 = -1538
    # p4 = 1786
    # q1 = -923.2
    # q2 = 1456
    # x = theta_rad
    # scattering_factor = ((p1*x**3 + p2*x**2 + p3*x + p4) /
    #            (x**2 + q1*x + q2))

    # Keep this:
    # scattering_factor = cas.fmin(cas.fmax(scattering_factor, 0), 1)
    return scattering_factor


def solar_flux_on_horizontal(
        latitude: float,
        day_of_year: float,
        time: float,
        scattering: bool = True
) -> float:
    """
    What is the solar flux on a horizontal surface for some given conditions?
    :param latitude: Latitude [degrees]
    :param day_of_year: Julian day (1 == Jan. 1, 365 == Dec. 31)
    :param time: Time since (local) solar noon [seconds]
    :param scattering: Boolean: include scattering effects at very low angles?
    :return:
    """
    return (
            solar_flux_outside_atmosphere_normal(day_of_year) *
            incidence_angle_function(latitude, day_of_year, time, scattering)
    )


def peak_sun_hours_per_day_on_horizontal(latitude, day_of_year, scattering=True):
    """
    How many hours of equivalent peak sun do you get per day?
    :param latitude: Latitude [degrees]
    :param day_of_year: Julian day (1 == Jan. 1, 365 == Dec. 31)
    :param time: Time since (local) solar noon [seconds]
    :param scattering: Boolean: include scattering effects at very low angles?
    :return:
    """
    times = np.linspace(0, 86400, 1000)
    dt = np.diff(times)
    normalized_fluxes = (
        # solar_flux_outside_atmosphere_normal(day_of_year) *
        incidence_angle_function(latitude, day_of_year, times, scattering)
    )
    sun_hours = np.sum(
        (normalized_fluxes[1:] + normalized_fluxes[:-1]) / 2 * dt
    ) / 3600

    return sun_hours


def mass_MPPT(
        power: float
) -> float:
    """
    Gives the estimated mass of a Maximum Power Point Tracking (MPPT) unit for solar energy
    collection. Based on regressions at AeroSandbox/studies/SolarMPPTMasses.

    Args:
        power: Power of MPPT [watts]

    Returns:
        Estimated MPPT mass [kg]
    """
    constant = 0.066343
    exponent = 0.515140
    return constant * power ** exponent


if __name__ == "__main__":
    # Run some checks

    latitudes = np.linspace(26, 49, 200)
    day_of_years = np.arange(0, 365) + 1
    times = np.linspace(0, 86400, 400)

    # Times, Latitudes = np.meshgrid(times, latitudes, indexing="ij")
    # fluxes = np.array(solar_flux_on_horizontal(Latitudes, 244, Times))
    # fig = go.Figure(
    #     data=[
    #         go.Surface(
    #             x=Times / 3600,
    #             y=Latitudes,
    #             z=fluxes,
    #         )
    #     ],
    # )
    # fig.update_layout(
    #     scene=dict(
    #         xaxis=dict(title="Time after Solar Noon [hours]"),
    #         yaxis=dict(title="Latitude [deg]"),
    #         zaxis=dict(title="Solar Flux [W/m^2]"),
    #         camera=dict(
    #             eye=dict(x=-1, y=-1, z=1)
    #         )
    #     ),
    #     title="Solar Flux on Horizontal",
    # )
    # fig.show()
    #
    # fig = go.Figure(
    #     data=[
    #         go.Contour(
    #             z=fluxes.T,
    #             x=times/3600,
    #             y=latitudes,
    #             colorbar=dict(
    #                 title="Solar Flux [W/m^2]"
    #             ),
    #             colorscale="Viridis",
    #         )
    #     ]
    # )
    # fig.update_layout(
    #     scene=dict(
    #         xaxis=dict(title="Hours after Solar Noon [hours]"),
    #         yaxis=dict(title="Latitude [deg]"),
    #     ),
    #     title="Solar Flux on Horizontal",
    #     xaxis_title="Time after Solar Noon [hours]",
    #     yaxis_title="Latitude [deg]",
    # )
    # fig.show()

    import matplotlib.pyplot as plt
    import seaborn as sns

    sns.set(font_scale=1)

    fig, ax = plt.subplots(1, 1, figsize=(6.4, 4.8), dpi=200)
    lats_to_plot = [26, 49]
    lats_to_plot = np.linspace(0, 90, 7)
    colors = plt.cm.rainbow(np.linspace(0, 1, len(lats_to_plot)))[::-1]
    [
        plt.plot(
            times / 3600,
            solar_flux_on_horizontal(lats_to_plot[i], 244, times),
            label="%iN Latitude" % lats_to_plot[i],
            color=colors[i],
            linewidth=3
        ) for i in range(len(lats_to_plot))
    ]
    plt.grid(True)
    plt.legend()
    plt.title("Solar Flux on a Horizontal Surface (Aug. 31)")
    plt.xlabel("Time after Solar Noon [hours]")
    plt.ylabel(r"Solar Flux [W/m$^2$]")
    plt.tight_layout()
    plt.savefig("C:/Users/User/Downloads/temp.png")
    plt.show()

    # # Check scattering factor
    # elevations = np.linspace(-10,90,800)
    # scatter_factors = scattering_factor(elevations)
    #
    # import matplotlib.pyplot as plt
    # import matplotlib.style as style
    # import seaborn as sns
    # sns.set(font_scale=1)
    # fig, ax = plt.subplots(1, 1, figsize=(6.4, 4.8), dpi=200)
    # plt.plot(elevations, scatter_factors,'.-')
    # plt.xlabel(r"Elevation Angle [deg]")
    # plt.ylabel(r"Scattering Factor")
    # plt.title(r"Scattering Factor")
    # plt.tight_layout()
    # # plt.legend()
    # # plt.savefig("C:/Users/User/Downloads/temp.svg")
    # plt.show()<|MERGE_RESOLUTION|>--- conflicted
+++ resolved
@@ -40,11 +40,7 @@
 
     solar_elevation_angle = np.arcsind(
         np.sind(declination) * np.sind(latitude) +
-<<<<<<< HEAD
-        np.cosd(declination) * np.cosd(latitude) * np.cos(np.radians(time / 86400 * 360))
-=======
         np.cosd(declination) * np.cosd(latitude) * np.cosd(time / 86400 * 360)
->>>>>>> 009d9ca3
     )  # in degrees
     solar_elevation_angle = np.fmax(solar_elevation_angle, 0)
     return solar_elevation_angle
